# LAMMPS multiple-machine -*- Makefile -*-

SHELL = /bin/bash
PYTHON = python

#.IGNORE:

# Definitions

ROOT =   lmp
EXE =    lmp_$@
ARLIB =  liblammps_$@.a
SHLIB =  liblammps_$@.so
ARLINK = liblammps.a
SHLINK = liblammps.so
TMPNAME= tmp_$@_name
LMPLINK= -L. -llammps_$@

OBJDIR =   Obj_$@
OBJSHDIR = Obj_shared_$@

SRC =   $(wildcard *.cpp)
INC =   $(filter-out lmpinstalledpkgs.h lmpgitversion.h,$(wildcard *.h))
OBJ =   $(SRC:.cpp=.o)

SRCLIB = $(filter-out main.cpp,$(SRC))
OBJLIB = $(filter-out main.o,$(OBJ))

# Command-line options for mode: static (default), shared, or print

mode = static
objdir = $(OBJDIR)

ifeq ($(mode),shared)
objdir = $(OBJSHDIR)
endif

# Package variables

# PACKAGE    = standard packages
# PACKUSER   = user packagse
# PACKLIB    = all packages that require an additional lib
#              should be PACKSYS + PACKINT + PACKEXT
# PACKSYS    = subset that reqiure a common system library
#              include MPIIO and LB b/c require full MPI, not just STUBS
# PACKINT    = subset that require an internal (provided) library
# PACKEXT    = subset that require an external (downloaded) library

PACKAGE = asphere body class2 colloid compress coreshell dipole gpu \
	  granular kim kokkos kspace latte manybody mc message misc \
	  mliap molecule mpiio mscg opt peri plugin poems \
	  python qeq replica rigid shock snap spin srd voronoi

PACKUSER = user-adios user-atc user-awpmd user-bocs user-cgdna user-cgsdk user-colvars \
	   user-diffraction user-dpd user-drude user-eff user-fep user-h5md user-hdnnp \
	   user-intel user-lb user-manifold user-meamc user-mesodpd user-mesont \
	   user-mgpt user-misc user-mofff user-molfile \
	   user-netcdf user-omp user-phonon user-pace user-plumed user-ptm user-qmmm \
	   user-qtb user-quip user-reaction user-reaxc user-scafacos user-smd user-smtbq \
	   user-sdpd user-sph user-tally user-uef user-vtk user-yaff

<<<<<<< HEAD
PACKLIB = compress gpu kim kokkos latte message mpiio mscg poems \
	  python voronoi \
	  user-adios user-atc user-awpmd user-colvars user-h5md user-hdnnp user-lb user-molfile \
	  user-netcdf user-plumed user-qmmm user-quip user-scafacos \
	  user-smd user-vtk user-mesont user-pace
=======
PACKLIB = compress gpu kim kokkos latte message mpiio mscg poems python voronoi \
	  user-adios user-atc user-awpmd user-colvars user-h5md user-lb user-mesont \
	  user-molfile user-netcdf user-pace user-plumed user-qmmm user-quip \
	  user-scafacos user-smd user-vtk
>>>>>>> 39f3c168

PACKSYS = compress mpiio python user-lb

PACKINT = gpu kokkos message poems user-atc user-awpmd user-colvars user-mesont

PACKEXT = kim latte mscg voronoi \
<<<<<<< HEAD
	  user-adios user-h5md user-hdnnp user-molfile user-netcdf user-pace user-plumed \
	  user-qmmm user-quip user-smd user-vtk
=======
	  user-adios user-h5md user-molfile user-netcdf user-pace user-plumed \
	  user-qmmm user-quip user-scafacos user-smd user-vtk
>>>>>>> 39f3c168

PACKALL = $(PACKAGE) $(PACKUSER)

# Helper GNU make function for conversion to upper case without using shell commands
uppercase_TABLE:=a,A b,B c,C d,D e,E f,F g,G h,H i,I j,J k,K l,L m,M n,N o,O p,P q,Q r,R s,S t,T u,U v,V w,W x,X y,Y z,Z
uppercase_internal=$(if $1,$$(subst $(firstword $1),$(call uppercase_internal,$(wordlist 2,$(words $1),$1),$2)),$2)
uppercase=$(eval uppercase_RESULT:=$(call uppercase_internal,$(uppercase_TABLE),$1))$(uppercase_RESULT)

PACKAGEUC = $(call uppercase,$(PACKAGE))
PACKUSERUC = $(call uppercase,$(PACKUSER))

YESDIR = $(call uppercase,$(@:yes-%=%))
NODIR  = $(call uppercase,$(@:no-%=%))
LIBDIR = $(@:lib-%=%)
LIBUSERDIR = $(@:lib-user-%=%)

# List of all targets

help:
	@echo ''
	@echo 'make clean-all           delete all object files'
	@echo 'make clean-machine       delete object files for one machine'
	@echo 'make mpi-stubs           build dummy MPI library in STUBS'
	@echo 'make install-python      install LAMMPS wrapper in Python'
	@echo 'make tar                 create lmp_src.tar.gz for src dir and packages'
	@echo ''
	@echo 'make package                 list available packages and their dependencies'
	@echo 'make package-status (ps)     status of all packages'
	@echo 'make package-installed (pi)  list of installed packages'
	@echo 'make yes-package             install a single pgk in src dir'
	@echo 'make no-package              remove a single pkg from src dir'
	@echo 'make yes-all                 install all pgks in src dir'
	@echo 'make no-all                  remove all pkgs from src dir'
	@echo 'make yes-standard (yes-std)  install all standard pkgs'
	@echo 'make no-standard (no-std)    remove all standard pkgs'
	@echo 'make yes-user                install all user pkgs'
	@echo 'make no-user                 remove all user pkgs'
	@echo 'make yes-lib       install all pkgs with libs (included or ext)'
	@echo 'make no-lib        remove all pkgs with libs (included or ext)'
	@echo 'make yes-ext                 install all pkgs with external libs'
	@echo 'make no-ext                  remove all pkgs with external libs'
	@echo ''
	@echo 'make package-update (pu) replace src files with updated package files'
	@echo 'make package-overwrite   replace package files with src files'
	@echo 'make package-diff (pd)   diff src files against package files'
	@echo ''
	@echo 'make lib-package         help for download/build/install a package library'
	@echo 'make lib-package args="..."    download/build/install a package library'
	@echo 'make purge               purge obsolete copies of source files'
	@echo ''
	@echo 'make machine             build LAMMPS for machine with static library'
	@echo 'make mode=static machine same as above'
	@echo 'make mode=shared machine build LAMMPS for machine with shared library'
	@echo 'make mode=print machine  print compiler/linker flags'
	@echo ''
	@echo 'machine is one of these from src/MAKE:'
	@echo ''
	@files="`ls MAKE/Makefile.*`"; \
	  for file in $$files; do head -1 $$file; done
	@echo ''
	@echo '... or one of these from src/MAKE/OPTIONS:'
	@echo ''
	@files="`ls MAKE/OPTIONS/Makefile.*`"; \
	  for file in $$files; do head -1 $$file; done
	@echo ''
	@echo '... or one of these from src/MAKE/MACHINES:'
	@echo ''
	@files="`ls MAKE/MACHINES/Makefile.*`"; \
	  for file in $$files; do head -1 $$file; done
	@echo ''
	@echo '... or one of these from src/MAKE/MINE:'
	@echo ''
	@files="`ls MAKE/MINE/Makefile.* 2>/dev/null`"; \
	  for file in $$files; do head -1 $$file; done
	@echo ''


lmpinstalledpkgs.h: $(SRC) $(INC)
	@echo '#ifndef LMP_INSTALLED_PKGS_H' >  ${TMPNAME}.lmpinstalled
	@echo '#define LMP_INSTALLED_PKGS_H' >> ${TMPNAME}.lmpinstalled
	@echo 'const char * LAMMPS_NS::LAMMPS::installed_packages[] = {' >> ${TMPNAME}.lmpinstalled
	@for p in $(PACKAGEUC) $(PACKUSERUC); do info=$$($(SHELL) Package.sh $$p installed); \
             [ -n "$$info" ] && echo "\"$$info\"" | sed -e 's/".*package \(.*\)"/"\1",/' >> ${TMPNAME}.lmpinstalled || :; done
	@echo ' NULL };' >> ${TMPNAME}.lmpinstalled
	@echo '#endif' >> ${TMPNAME}.lmpinstalled
	@if [ -f lmpinstalledpkgs.h ]; \
          then test "`diff --brief ${TMPNAME}.lmpinstalled lmpinstalledpkgs.h`" != "" && \
	        mv ${TMPNAME}.lmpinstalled lmpinstalledpkgs.h || rm ${TMPNAME}.lmpinstalled ; \
        else mv ${TMPNAME}.lmpinstalled lmpinstalledpkgs.h ; fi

gitversion:
	@echo 'Gathering git version information'
	@echo '#ifndef LMP_GIT_VERSION_H' >  ${TMPNAME}.lmpgitversion
	@echo '#define LMP_GIT_VERSION_H' >> ${TMPNAME}.lmpgitversion
	@if (type git && test -e ../.git ) >> /dev/null 2>> /dev/null ; then \
	  git='true';					\
	  commit=$$(git rev-parse HEAD);		\
	  branch=$$(git rev-parse --abbrev-ref HEAD);	\
	  describe=$$(git describe --dirty=-modified);	\
	else \
	  git='false' ;					\
	  commit='(unknown)' ;				\
	  branch='(unknown)' ;				\
	  describe='(unknown)' ;			\
	fi ; \
	echo "const bool LAMMPS_NS::LAMMPS::has_git_info = $${git};"        >> ${TMPNAME}.lmpgitversion ; \
	echo "const char LAMMPS_NS::LAMMPS::git_commit[] = \"$${commit}\";" >> ${TMPNAME}.lmpgitversion ; \
	echo "const char LAMMPS_NS::LAMMPS::git_branch[] = \"$${branch}\";" >> ${TMPNAME}.lmpgitversion ; \
	echo "const char LAMMPS_NS::LAMMPS::git_descriptor[] = \"$${describe}\";" >> ${TMPNAME}.lmpgitversion
	@echo '#endif' >> ${TMPNAME}.lmpgitversion
	@if [ -f lmpgitversion.h ]; \
          then test "`diff --brief ${TMPNAME}.lmpgitversion lmpgitversion.h`" != "" && \
	        mv ${TMPNAME}.lmpgitversion lmpgitversion.h || rm ${TMPNAME}.lmpgitversion ; \
        else mv ${TMPNAME}.lmpgitversion lmpgitversion.h ; fi

# Build LAMMPS in one of 2 modes
# static = static compile in Obj_machine (default)
# shared = shared compile in Obj_shared_machine

.DEFAULT:
	@if [ $@ = "serial" ]; \
	  then cd STUBS; $(MAKE); cd ..; fi
	@test -f MAKE/Makefile.$@ -o -f MAKE/OPTIONS/Makefile.$@ -o \
	  -f MAKE/MACHINES/Makefile.$@ -o -f MAKE/MINE/Makefile.$@
	@if [ ! -d $(objdir) ]; then mkdir $(objdir); fi
	@echo 'Gathering installed package information (may take a little while)'
	@$(SHELL) Make.sh style
	@$(SHELL) Make.sh packages
	@$(MAKE) $(MFLAGS) lmpinstalledpkgs.h gitversion
	@echo 'Compiling LAMMPS for machine $@'
	@if [ -f MAKE/MACHINES/Makefile.$@ ]; \
	  then cp MAKE/MACHINES/Makefile.$@ $(objdir)/Makefile; fi
	@if [ -f MAKE/OPTIONS/Makefile.$@ ]; \
	  then cp MAKE/OPTIONS/Makefile.$@ $(objdir)/Makefile; fi
	@if [ -f MAKE/Makefile.$@ ]; \
	  then cp MAKE/Makefile.$@ $(objdir)/Makefile; fi
	@if [ -f MAKE/MINE/Makefile.$@ ]; \
	  then cp MAKE/MINE/Makefile.$@ $(objdir)/Makefile; fi
	@if [ ! -e Makefile.package ]; \
	  then cp Makefile.package.empty Makefile.package; fi
	@if [ ! -e Makefile.package.settings ]; \
	  then cp Makefile.package.settings.empty Makefile.package.settings; fi
	@cp Makefile.package Makefile.package.settings $(objdir)
	@cd $(objdir); rm -f .depend; \
	$(MAKE) $(MFLAGS) "SRC = $(SRC)" "INC = $(INC)" depend || :
	@rm -f $(ARLINK) $(SHLINK) $(EXE)
ifeq ($(mode),static)
	@cd $(objdir); \
	$(MAKE) $(MFLAGS) "OBJ = $(OBJLIB)" "INC = $(INC)" "SHFLAGS =" \
	  "LMPLIB = $(ARLIB)" "ARLIB = $(ARLIB)" "SHLIB = $(SHLIB)" \
	  "LMPLINK = $(LMPLINK)" "EXE = ../$(EXE)" ../$(EXE)
	@ln -s $(ARLIB) $(ARLINK)
endif
ifeq ($(mode),shared)
	@cd $(objdir); \
	$(MAKE) $(MFLAGS) "OBJ = $(OBJLIB)" "INC = $(INC)" \
	  "LMPLIB = $(SHLIB)" "ARLIB = $(ARLIB)" "SHLIB = $(SHLIB)" \
	  "LMPLINK = $(LMPLINK)" "EXE = ../$(EXE)" ../$(EXE)
	@ln -s $(SHLIB) $(SHLINK)
endif
# backward compatibility
ifeq ($(mode),exe)
	$(MAKE) $(MFLAGS) mode=static $@
endif
ifeq ($(mode),lib)
	$(MAKE) $(MFLAGS) mode=static $@
endif
ifeq ($(mode),shexe)
	$(MAKE) $(MFLAGS) mode=shared $@
endif
ifeq ($(mode),shlib)
	$(MAKE) $(MFLAGS) mode=shared $@
endif

ifeq ($(mode),print)
	@cd $(objdir); \
	$(MAKE) $(MFLAGS) "OBJ = $(OBJLIB)" "INC = $(INC)" \
	  "EXE = ../$(ARLIB)" -f ../Makefile.print
endif

# Remove machine-specific object files

clean:
	@echo 'make clean-all           delete all object files'
	@echo 'make clean-machine       delete object files for one machine'

clean-all:
	rm -rf Obj_*

clean-%:
	@if [ $@ = "clean-serial" ]; \
		then cd STUBS; $(MAKE) clean; cd ..; fi
	rm -rf Obj_$(@:clean-%=%) Obj_shared_$(@:clean-%=%)

# Make MPI STUBS library

mpi-stubs:
	@cd STUBS; $(MAKE) clean; $(MAKE)

# install LAMMPS shared lib and Python wrapper for Python usage
# include python package settings to automatically adapt name of
# the python interpreter. must purge build folder to not install
# unwanted outdated files.

sinclude ../lib/python/Makefile.lammps
install-python:
	@rm -rf ../python/build
	@$(PYTHON) ../python/install.py -v ../src/version.h \
		-p ../python/lammps -l ../src/liblammps.so

# Create a tarball of src dir and packages

tar:
	@cd STUBS; $(MAKE) clean
	@cd ..; tar cvzf src/$(ROOT)_src.tar.gz \
	  src/Make* src/Package.sh src/Depend.sh src/Install.sh src/Fetch.sh \
	  src/MAKE src/DEPEND src/*.cpp src/*.h src/STUBS \
	  $(patsubst %,src/%,$(PACKAGEUC)) $(patsubst %,src/%,$(PACKUSERUC)) \
          --exclude=*/.svn
	@cd STUBS; $(MAKE)
	@echo "Created $(ROOT)_src.tar.gz"

# Package management

package:
	@echo 'Standard packages:' $(PACKAGE)
	@echo ''
	@echo 'User-contributed packages:' $(PACKUSER)
	@echo ''
	@echo 'Packages that need system libraries:' $(PACKSYS)
	@echo ''
	@echo 'Packages that need provided libraries:' $(PACKINT)
	@echo ''
	@echo 'Packages that need external libraries:' $(PACKEXT)
	@echo ''
	@echo 'make package                 list available packages'
	@echo 'make package                 list available packages'
	@echo 'make package-status (ps)     status of all packages'
	@echo 'make package-installed (pi)  list of installed packages'
	@echo 'make yes-package             install a single pgk in src dir'
	@echo 'make no-package              remove a single pkg from src dir'
	@echo 'make yes-all                 install all pgks in src dir'
	@echo 'make no-all                  remove all pkgs from src dir'
	@echo 'make yes-standard (yes-std)  install all standard pkgs'
	@echo 'make no-standard (no-std)    remove all standard pkgs'
	@echo 'make yes-user                install all user pkgs'
	@echo 'make no-user                 remove all user pkgs'
	@echo 'make yes-lib       install all pkgs with libs (included or ext)'
	@echo 'make no-lib        remove all pkgs with libs (included or ext)'
	@echo 'make yes-ext                 install all pkgs with external libs'
	@echo 'make no-ext                  remove all pkgs with external libs'
	@echo ''
	@echo 'make package-update (pu)  replace src files with package files'
	@echo 'make package-overwrite    replace package files with src files'
	@echo 'make package-diff (pd)    diff src files against package file'
	@echo ''
	@echo 'make lib-package      build and/or download a package library'

yes-all:
	@for p in $(PACKALL); do $(MAKE) yes-$$p; done

no-all:
	@for p in $(PACKALL); do $(MAKE) no-$$p; done

yes-standard yes-std:
	@for p in $(PACKAGE); do $(MAKE) yes-$$p; done

no-standard no-std:
	@for p in $(PACKAGE); do $(MAKE) no-$$p; done

yes-user:
	@for p in $(PACKUSER); do $(MAKE) yes-$$p; done

no-user:
	@for p in $(PACKUSER); do $(MAKE) no-$$p; done

yes-lib:
	@for p in $(PACKLIB); do $(MAKE) yes-$$p; done

no-lib:
	@for p in $(PACKLIB); do $(MAKE) no-$$p; done

yes-ext:
	@for p in $(PACKEXT); do $(MAKE) yes-$$p; done

no-ext:
	@for p in $(PACKEXT); do $(MAKE) no-$$p; done

yes-%:
	@if [ ! -e Makefile.package ]; \
	  then cp Makefile.package.empty Makefile.package; fi
	@if [ ! -e Makefile.package.settings ]; \
	  then cp Makefile.package.settings.empty Makefile.package.settings; fi
	@if [ ! -e $(YESDIR) ]; then \
	  echo "Package $(YESDIR) does not exist"; exit 1; \
	elif [ -e $(YESDIR)/Install.sh ]; then \
	  echo "Installing package $(@:yes-%=%)"; \
	  cd $(YESDIR); $(SHELL) Install.sh 1; cd ..; \
		$(SHELL) Depend.sh $(YESDIR) 1; \
	else \
	  echo "Installing package $(@:yes-%=%)"; \
	  cd $(YESDIR); $(SHELL) ../Install.sh 1; cd ..; \
		$(SHELL) Depend.sh $(YESDIR) 1; \
	fi;
	@$(SHELL) Fetch.sh $(YESDIR)

no-%:
	@if [ ! -e $(NODIR) ]; then \
	  echo "Package $(NODIR) does not exist"; exit 1; \
	elif [ -e $(NODIR)/Install.sh ]; then \
	  echo "Uninstalling package $(@:no-%=%)"; \
	  cd $(NODIR); $(SHELL) Install.sh 0; cd ..; \
		$(SHELL) Depend.sh $(NODIR) 0; \
	else \
	  echo "Uninstalling package $(@:no-%=%)"; \
	  cd $(NODIR); $(SHELL) ../Install.sh 0; cd ..; \
		$(SHELL) Depend.sh $(NODIR) 0; \
        fi;

# download/build/install a package library
# update the timestamp on main.cpp to trigger a relink with "make machine"

lib-%:
	@if [ -e ../lib/$(LIBDIR)/Install.py ]; then \
	  echo "Installing lib $(@:lib-%=%)"; \
	  ( cd ../lib/$(LIBDIR); $(PYTHON) Install.py $(args) ); \
	elif [ -e ../lib/$(LIBUSERDIR)/Install.py ]; then \
	  echo "Installing lib $(@:lib-user-%=%)"; \
	  ( cd ../lib/$(LIBUSERDIR); $(PYTHON) Install.py $(args) ); \
	else \
	  echo "Install script for lib $(@:lib-%=%) does not exist"; \
	fi; touch main.cpp

# status = list src files that differ from package files
# installed = list of installed packages
# update = replace src files with newer package files
# overwrite = overwrite package files with newer src files
# diff = show differences between src and package files
# purge = delete obsolete and auto-generated package files

package-status ps:
	@for p in $(PACKAGEUC); do $(SHELL) Package.sh $$p status; done
	@echo ''
	@for p in $(PACKUSERUC); do $(SHELL) Package.sh $$p status; done

package-installed pi:
	@for p in $(PACKAGEUC); do $(SHELL) Package.sh $$p installed; done
	@for p in $(PACKUSERUC); do $(SHELL) Package.sh $$p installed; done

package-update pu: purge
	@for p in $(PACKAGEUC); do $(SHELL) Package.sh $$p update; done
	@echo ''
	@for p in $(PACKUSERUC); do $(SHELL) Package.sh $$p update; done

package-overwrite: purge
	@for p in $(PACKAGEUC); do $(SHELL) Package.sh $$p overwrite; done
	@echo ''
	@for p in $(PACKUSERUC); do $(SHELL) Package.sh $$p overwrite; done

package-diff pd:
	@for p in $(PACKAGEUC); do $(SHELL) Package.sh $$p diff; done
	@echo ''
	@for p in $(PACKUSERUC); do $(SHELL) Package.sh $$p diff; done

purge: Purge.list
	@echo 'Purging obsolete and auto-generated source files'
	@for f in `grep -v '#' Purge.list` ;		\
	    do test -f $$f && rm $$f && echo $$f || : ;		\
	done<|MERGE_RESOLUTION|>--- conflicted
+++ resolved
@@ -59,31 +59,18 @@
 	   user-qtb user-quip user-reaction user-reaxc user-scafacos user-smd user-smtbq \
 	   user-sdpd user-sph user-tally user-uef user-vtk user-yaff
 
-<<<<<<< HEAD
-PACKLIB = compress gpu kim kokkos latte message mpiio mscg poems \
-	  python voronoi \
-	  user-adios user-atc user-awpmd user-colvars user-h5md user-hdnnp user-lb user-molfile \
-	  user-netcdf user-plumed user-qmmm user-quip user-scafacos \
-	  user-smd user-vtk user-mesont user-pace
-=======
 PACKLIB = compress gpu kim kokkos latte message mpiio mscg poems python voronoi \
-	  user-adios user-atc user-awpmd user-colvars user-h5md user-lb user-mesont \
+	  user-adios user-atc user-awpmd user-colvars user-h5md user-hdnnp user-lb user-mesont \
 	  user-molfile user-netcdf user-pace user-plumed user-qmmm user-quip \
 	  user-scafacos user-smd user-vtk
->>>>>>> 39f3c168
 
 PACKSYS = compress mpiio python user-lb
 
 PACKINT = gpu kokkos message poems user-atc user-awpmd user-colvars user-mesont
 
 PACKEXT = kim latte mscg voronoi \
-<<<<<<< HEAD
 	  user-adios user-h5md user-hdnnp user-molfile user-netcdf user-pace user-plumed \
-	  user-qmmm user-quip user-smd user-vtk
-=======
-	  user-adios user-h5md user-molfile user-netcdf user-pace user-plumed \
 	  user-qmmm user-quip user-scafacos user-smd user-vtk
->>>>>>> 39f3c168
 
 PACKALL = $(PACKAGE) $(PACKUSER)
 
