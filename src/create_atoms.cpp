--- conflicted
+++ resolved
@@ -561,14 +561,10 @@
 
   // print status
 
-<<<<<<< HEAD
-  if (me == 0) {
-=======
   MPI_Barrier(world);
   double time2 = MPI_Wtime();
 
-  if (comm->me == 0) {
->>>>>>> b727f0b1
+  if (me == 0) {
     if (screen) {
       fprintf(screen,"Created " BIGINT_FORMAT " atoms\n",
               atom->natoms-natoms_previous);
