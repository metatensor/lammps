--- conflicted
+++ resolved
@@ -77,13 +77,8 @@
 
   // only allocated for switch_inner_flag=1
 
-<<<<<<< HEAD
   double *sinnerij; // short inner cutoff midpoint list
   double *dinnerij; // short inner half-width list
-=======
-  double *rinnerij;     // short inner cutoff list
-  double *drinnerij;    // short inner range list
->>>>>>> 45de998a
 
   // only allocated for chem_flag=1
 
