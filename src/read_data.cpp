--- conflicted
+++ resolved
@@ -52,11 +52,6 @@
 static constexpr int MAXBODY = 32; // max # of lines in one body
 
 // customize for new sections
-<<<<<<< HEAD
-// change when add to header::section_keywords
-static constexpr int NSECTIONS = 30;
-=======
->>>>>>> c4330298
 
 static std::unordered_set<std::string> section_keywords = {
   "Atoms", "Velocities", "Ellipsoids", "Lines", "Triangles", "Bodies",
@@ -1029,22 +1024,6 @@
     atom->nimpropertypes = extra_improper_types;
   }
 
-<<<<<<< HEAD
-  // customize for new sections
-
-  const char *section_keywords[NSECTIONS] =
-    {"Atoms","Velocities","Ellipsoids","Lines","Triangles","Bodies",
-     "Bonds","Angles","Dihedrals","Impropers",
-     "Masses","Pair Coeffs","PairIJ Coeffs","Bond Coeffs","Angle Coeffs",
-     "Dihedral Coeffs","Improper Coeffs",
-     "BondBond Coeffs","BondAngle Coeffs","MiddleBondTorsion Coeffs",
-     "EndBondTorsion Coeffs","AngleTorsion Coeffs",
-     "AngleAngleTorsion Coeffs","BondBond13 Coeffs","AngleAngle Coeffs",
-     "Atom Type Labels","Bond Type Labels","Angle Type Labels",
-     "Dihedral Type Labels","Improper Type Labels"};
-
-=======
->>>>>>> c4330298
   // skip 1st line of file
 
   if (me == 0) {
@@ -1325,11 +1304,7 @@
     if (eof) error->all(FLERR,"Unexpected end of data file");
     if (tlabelflag && !lmap->is_complete(Atom::ATOM))
       error->all(FLERR,"Label map is incomplete. "
-<<<<<<< HEAD
-                 "All types must be assigned a type label.");
-=======
                  "All types must be assigned a unique type label.");
->>>>>>> c4330298
     atom->data_atoms(nchunk,buffer,id_offset,mol_offset,toffset,
                      shiftflag,shift,tlabelflag,lmap->lmap2lmap.atom);
     nread += nchunk;
@@ -1447,11 +1422,7 @@
     if (eof) error->all(FLERR,"Unexpected end of data file");
     if (blabelflag && !lmap->is_complete(Atom::BOND))
       error->all(FLERR,"Label map is incomplete. "
-<<<<<<< HEAD
-                 "All types must be assigned a type label.");
-=======
                  "All types must be assigned a unique type label.");
->>>>>>> c4330298
     atom->data_bonds(nchunk,buffer,count,id_offset,boffset,
                      blabelflag,lmap->lmap2lmap.bond);
     nread += nchunk;
@@ -1529,11 +1500,7 @@
     if (eof) error->all(FLERR,"Unexpected end of data file");
     if (alabelflag && !lmap->is_complete(Atom::ANGLE))
       error->all(FLERR,"Label map is incomplete. "
-<<<<<<< HEAD
-                 "All types must be assigned a type label.");
-=======
                  "All types must be assigned a unique type label.");
->>>>>>> c4330298
     atom->data_angles(nchunk,buffer,count,id_offset,aoffset,
                       alabelflag,lmap->lmap2lmap.angle);
     nread += nchunk;
@@ -1611,11 +1578,7 @@
     if (eof) error->all(FLERR,"Unexpected end of data file");
     if (dlabelflag && !lmap->is_complete(Atom::DIHEDRAL))
       error->all(FLERR,"Label map is incomplete. "
-<<<<<<< HEAD
-                 "All types must be assigned a type label.");
-=======
                  "All types must be assigned a unique type label.");
->>>>>>> c4330298
     atom->data_dihedrals(nchunk,buffer,count,id_offset,doffset,
                          dlabelflag,lmap->lmap2lmap.dihedral);
     nread += nchunk;
@@ -1693,11 +1656,7 @@
     if (eof) error->all(FLERR,"Unexpected end of data file");
     if (ilabelflag && !lmap->is_complete(Atom::IMPROPER))
       error->all(FLERR,"Label map is incomplete. "
-<<<<<<< HEAD
-                 "All types must be assigned a type label.");
-=======
                  "All types must be assigned a unique type label.");
->>>>>>> c4330298
     atom->data_impropers(nchunk,buffer,count,id_offset,ioffset,
                          ilabelflag,lmap->lmap2lmap.improper);
     nread += nchunk;
@@ -1894,11 +1853,7 @@
   if (eof) error->all(FLERR,"Unexpected end of data file");
   if (tlabelflag && !lmap->is_complete(Atom::ATOM))
     error->all(FLERR,"Label map is incomplete. "
-<<<<<<< HEAD
-               "All types must be assigned a type label.");
-=======
                "All types must be assigned a unique type label.");
->>>>>>> c4330298
 
   char *original = buf;
   for (int i = 0; i < ntypes; i++) {
@@ -1922,11 +1877,7 @@
 
   if (tlabelflag && !lmap->is_complete(Atom::ATOM))
     error->all(FLERR,"Label map is incomplete. "
-<<<<<<< HEAD
-               "All types must be assigned a type label.");
-=======
                "All types must be assigned a unique type label.");
->>>>>>> c4330298
 
   char *original = buf;
   for (int i = 0; i < ntypes; i++) {
@@ -1957,11 +1908,7 @@
 
   if (tlabelflag && !lmap->is_complete(Atom::ATOM))
     error->all(FLERR,"Label map is incomplete. "
-<<<<<<< HEAD
-               "All types must be assigned a type label.");
-=======
                "All types must be assigned a unique type label.");
->>>>>>> c4330298
 
   char *original = buf;
   for (i = 0; i < ntypes; i++)
@@ -1992,11 +1939,7 @@
 
   if (blabelflag && !lmap->is_complete(Atom::BOND))
     error->all(FLERR,"Label map is incomplete. "
-<<<<<<< HEAD
-               "All types must be assigned a type label.");
-=======
                "All types must be assigned a unique type label.");
->>>>>>> c4330298
 
   char *original = buf;
   for (int i = 0; i < nbondtypes; i++) {
@@ -2025,11 +1968,7 @@
 
   if (alabelflag && !lmap->is_complete(Atom::ANGLE))
     error->all(FLERR,"Label map is incomplete. "
-<<<<<<< HEAD
-               "All types must be assigned a type label.");
-=======
                "All types must be assigned a unique type label.");
->>>>>>> c4330298
 
   char *original = buf;
   for (int i = 0; i < nangletypes; i++) {
@@ -2062,11 +2001,7 @@
 
   if (dlabelflag && !lmap->is_complete(Atom::DIHEDRAL))
     error->all(FLERR,"Label map is incomplete. "
-<<<<<<< HEAD
-               "All types must be assigned a type label.");
-=======
                "All types must be assigned a unique type label.");
->>>>>>> c4330298
 
   char *original = buf;
   for (int i = 0; i < ndihedraltypes; i++) {
@@ -2106,11 +2041,7 @@
 
   if (ilabelflag && !lmap->is_complete(Atom::IMPROPER))
     error->all(FLERR,"Label map is incomplete. "
-<<<<<<< HEAD
-               "All types must be assigned a type label.");
-=======
                "All types must be assigned a unique type label.");
->>>>>>> c4330298
 
   char *original = buf;
   for (int i = 0; i < nimpropertypes; i++) {
