The files in this package are a potpourri of (mostly) unrelated
features contributed to LAMMPS by users.  Each feature is a single
pair of files (*.cpp and *.h).

More information about each feature can be found by reading its doc
page in the LAMMPS doc directory.  The doc page which lists all LAMMPS
input script commands is as follows:

doc/Section_commands.html, subsection 3.5

User-contributed features are listed at the bottom of the fix,
compute, pair, etc sections.

The list of features and author of each is given below.

You should contact the author directly if you have specific questions
about the feature or its coding.

------------------------------------------------------------

angle_style cosine/shift, Carsten Svaneborg, science at zqex.dk, 8 Aug 11
angle_style cosine/shift/exp, Carsten Svaneborg, science at zqex.dk, 8 Aug 11
angle_style fourier, Loukas Peristeras, loukas.peristeras at scienomics.com, 27 Oct 12
angle_style fourier/simple, Loukas Peristeras, loukas.peristeras at scienomics.com, 27 Oct 12
angle_style dipole, Mario Orsi, orsimario at gmail.com, 10 Jan 12
angle_style quartic, Loukas Peristeras, loukas.peristeras at scienomics.com, 27 Oct 12
bond_style harmonic/shift, Carsten Svaneborg, science at zqex.dk, 8 Aug 11
bond_style harmonic/shift/cut, Carsten Svaneborg, science at zqex.dk, 8 Aug 11
compute ackland/atom, Gerolf Ziegenhain, gerolf at ziegenhain.com, 4 Oct 2007
compute basal/atom, Christopher Barrett, cdb333 at cavs.msstate.edu, 3 Mar 2013
compute cnp/atom, Paulo Branicio (USC), branicio at usc.edu, 31 May 2017
compute entropy/atom, Pablo Piaggi (EPFL), pablo.piaggi at epfl.ch, 15 June 2018
compute pressure/cylinder, Cody K. Addington (NCSU), , 2 Oct 2018
compute stress/mop, Romain Vermorel (U Pau) & Laurent Joly (U Lyon), romain.vermorel at univ-pau.fr & ljoly.ulyon at gmail.com, 5 Sep 18
compute stress/mop/profile, Romain Vermorel (U Pau) & Laurent Joly (U Lyon), romain.vermorel at univ-pau.fr & ljoly.ulyon at gmail.com, 5 Sep 18
compute temp/rotate, Laurent Joly (U Lyon), ljoly.ulyon at gmail.com, 8 Aug 11
compute PRESSURE/GREM, David Stelter, dstelter@bu.edu, 22 Nov 16
dihedral_style cosine/shift/exp, Carsten Svaneborg, science at zqex.dk, 8 Aug 11
dihedral_style fourier, Loukas Peristeras, loukas.peristeras at scienomics.com, 27 Oct 12
dihedral_style nharmonic, Loukas Peristeras, loukas.peristeras at scienomics.com, 27 Oct 12
dihedral_style quadratic, Loukas Peristeras, loukas.peristeras at scienomics.com, 27 Oct 12
dihedral_style spherical, Andrew Jewett, jewett.aij@gmail.com, 15 Jul 16
dihedral_style table, Andrew Jewett, jewett.aij@gmail.com, 10 Jan 12
dihedral_style table/cut, Mike Salerno, ksalerno@pha.jhu.edu, 11 May 18
fix addtorque, Laurent Joly (U Lyon), ljoly.ulyon at gmail.com, 8 Aug 11
fix ave/correlate/long, Jorge Ramirez (UPM Madrid), jorge.ramirez at upm.es, 21 Oct 2015
fix bond/react, Jacob Gissinger (CU Boulder), info at disarmmd.org, 24 Feb 2018
fix electron/stopping, Konstantin Avchaciov, k.avchachov at gmail.com, 26 Feb 2019
fix ffl, David Wilkins (EPFL Lausanne), david.wilkins @ epfl.ch, 28 Sep 2018
fix filter/corotate, Lukas Fath (KIT), lukas.fath at kit.edu, 15 Mar 2017
fix flow/gauss, Joel Eaves (CU Boulder), Joel.Eaves@Colorado.edu, 23 Aug 2016
fix gle, Michele Ceriotti (EPFL Lausanne), michele.ceriotti at gmail.com, 24 Nov 2014
fix grem, David Stelter, dstelter@bu.edu, 22 Nov 16
fix imd, Axel Kohlmeyer, akohlmey at gmail.com, 9 Nov 2009
fix ipi, Michele Ceriotti (EPFL Lausanne), michele.ceriotti at gmail.com, 24 Nov 2014
fix nvk, Efrem Braun (UC Berkeley), efrem.braun at gmail.com, https://github.com/lammps/lammps/pull/310
fix pimd, Yuxing Peng (U Chicago), yuxing at uchicago.edu, 24 Nov 2014
fix rhok, Ulf Pedersen (Roskilde U), ulf at urp.dk, 25 Sep 2017
fix smd, Axel Kohlmeyer, akohlmey at gmail.com, 19 May 2008
fix ti/spring, Rodrigo Freitas (Unicamp/Brazil), rodrigohb at gmail.com, 7 Nov 2013
fix ttm/mod, Sergey Starikov and Vasily Pisarev (JIHT), pisarevvv at gmail.com, 2 Feb 2015
fix wall/ees, Abdoreza Ershadinia, a.ershadinia at gmail.com, Jul 2017
fix wall/region/ees, Abdoreza Ershadinia, a.ershadinia at gmail.com, Jul 2017
improper_style cossq, Georgios Vogiatzis, gvog at chemeng.ntua.gr, 25 May 12
improper_style fourier, Loukas Peristeras, loukas.peristeras at scienomics.com, 27 Oct 12
improper_style ring, Georgios Vogiatzis, gvog at chemeng.ntua.gr, 25 May 12
improper_style distance, Paolo Raiteri, p.raiteri at curtin.edu.au, 2 Dec 15
pair_style agni, Axel Kohlmeyer, akohlmey at gmail.com, 9 Nov 16
pair_style buck/mdf, Paolo Raiteri, p.raiteri at curtin.edu.au, 2 Dec 15
pair_style coul/diel, Axel Kohlmeyer, akohlmey at gmail.com, 1 Dec 11
pair_style coul/shield, Wengen Ouyang (Tel Aviv University), w.g.ouyang at gmail dot com, 30 Mar 18
pair_style dipole/sf, Mario Orsi, orsimario at gmail.com, 8 Aug 11
<<<<<<< HEAD
pair_style e3b, Steven Strong (U Chicago), stevene.strong at gmail dot com, 16 Apr 19
=======
pair_style drip, Mingjian Wen, University of Minnesota, wenxx151 at umn.edu, 17 Apr 19
>>>>>>> a7c9560d
pair_style edip, Luca Ferraro, luca.ferraro at caspur.it, 15 Sep 11
pair_style extep, Jaap Kroes (Radboud U), jaapkroes at gmail dot com, 28 Nov 17
pair_style gauss/cut, Axel Kohlmeyer, akohlmey at gmail.com, 1 Dec 11
pair_style ilp/graphene/hbn, Wengen Ouyang (Tel Aviv University), w.g.ouyang at gmail dot com, 30 Mar 18
pair_style lebedeva/z, Zbigniew Koziol (National Center for Nuclear Research), softquake at gmail dot com, 4 Jan 19
pair_style lennard/mdf, Paolo Raiteri, p.raiteri at curtin.edu.au, 2 Dec 15
pair_style list, Axel Kohlmeyer (Temple U), akohlmey at gmail.com, 1 Jun 13
pair_style lj/mdf, Paolo Raiteri, p.raiteri at curtin.edu.au, 2 Dec 15
pair_style kolmogorov/crespi/full, Wengen Ouyang (Tel Aviv University), w.g.ouyang at gmail dot com, 30 Mar 18
pair_style kolmogorov/crespi/z, Jaap Kroes (Radboud U), jaapkroes at gmail dot com, 28 Feb 17
pair_style meam/spline, Alexander Stukowski (LLNL), alex at stukowski.com, 1 Feb 12
pair_style meam/sw/spline, Robert Rudd (LLNL), robert.rudd at llnl.gov, 1 Oct 12
pair_style morse/smooth/linear, Stefan Paquay (TU Eindhoven), stefanpaquay at gmail.com, 29 Feb 16
pair_style srp, Tim Sirk, tim.sirk at us.army.mil, 21 Nov 14
pair_style tersoff/table, Luca Ferraro, luca.ferraro@caspur.it, 1 Dec 11
pair_style momb, Kristen Fichthorn, Tonnam Balankura, Ya Zhou, fichthorn@psu.edu, 18 Mar 17
temper/grem, David Stelter, dstelter@bu.edu, 22 Nov 16
temper/npt, Amulya K. Pervaje, Cody K. Addington, amulyapervaje@gmail.com , 31 Aug 17<|MERGE_RESOLUTION|>--- conflicted
+++ resolved
@@ -70,11 +70,8 @@
 pair_style coul/diel, Axel Kohlmeyer, akohlmey at gmail.com, 1 Dec 11
 pair_style coul/shield, Wengen Ouyang (Tel Aviv University), w.g.ouyang at gmail dot com, 30 Mar 18
 pair_style dipole/sf, Mario Orsi, orsimario at gmail.com, 8 Aug 11
-<<<<<<< HEAD
 pair_style e3b, Steven Strong (U Chicago), stevene.strong at gmail dot com, 16 Apr 19
-=======
 pair_style drip, Mingjian Wen, University of Minnesota, wenxx151 at umn.edu, 17 Apr 19
->>>>>>> a7c9560d
 pair_style edip, Luca Ferraro, luca.ferraro at caspur.it, 15 Sep 11
 pair_style extep, Jaap Kroes (Radboud U), jaapkroes at gmail dot com, 28 Nov 17
 pair_style gauss/cut, Axel Kohlmeyer, akohlmey at gmail.com, 1 Dec 11
