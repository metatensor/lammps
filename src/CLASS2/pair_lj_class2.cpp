--- conflicted
+++ resolved
@@ -9,13 +9,6 @@
    See the README file in the top-level LAMMPS directory.
 ------------------------------------------------------------------------- */
 
-<<<<<<< HEAD
-#include <cmath>
-#include <cstdio>
-#include <cstdlib>
-#include <cstring>
-=======
->>>>>>> 5e3fe197
 #include "pair_lj_class2.h"
 #include <mpi.h>
 #include <cmath>
