# -*- makefile -*-
# *_________________________________________________________________________*
# *      Minimal BLAS/LAPACK Library for use by other LAMMPS packages

SHELL = /bin/sh

# ------ FILES ------

<<<<<<< HEAD
SRC =	$(wildcard *.f)

FILES = $(SRC) Makefile.* README
=======
SRC =	$(wildcard *.cpp)
>>>>>>> 3bf527d0

# ------ DEFINITIONS ------

LIB = liblinalg.a
<<<<<<< HEAD
OBJ =   $(SRC:.f=.o)
=======
OBJ =   $(SRC:.cpp=.o)
>>>>>>> 3bf527d0

# ------ SETTINGS ------

CC =          mpicxx
CCFLAGS =      -O3 -fPIC
ARCHIVE =	ar
AR =	ar
ARCHFLAG =	-rcs
USRLIB =
SYSLIB =

# ------ MAKE PROCEDURE ------

lib: 	$(OBJ)
	$(ARCHIVE) $(ARFLAGS) $(LIB) $(OBJ)

# ------ COMPILE RULES ------

<<<<<<< HEAD
%.o:%.f
	$(FC) $(FFLAGS) -c $<

dlamch.o: dlamch.f
	$(FC) $(FFLAGS0) -c $<
=======
%.o:%.cpp
	$(CC) $(CCFLAGS) -c $<
>>>>>>> 3bf527d0

# ------ CLEAN ------

clean:
	-rm -f *.o *~ $(LIB)
<|MERGE_RESOLUTION|>--- conflicted
+++ resolved
@@ -6,22 +6,12 @@
 
 # ------ FILES ------
 
-<<<<<<< HEAD
-SRC =	$(wildcard *.f)
-
-FILES = $(SRC) Makefile.* README
-=======
 SRC =	$(wildcard *.cpp)
->>>>>>> 3bf527d0
 
 # ------ DEFINITIONS ------
 
 LIB = liblinalg.a
-<<<<<<< HEAD
-OBJ =   $(SRC:.f=.o)
-=======
 OBJ =   $(SRC:.cpp=.o)
->>>>>>> 3bf527d0
 
 # ------ SETTINGS ------
 
@@ -40,16 +30,8 @@
 
 # ------ COMPILE RULES ------
 
-<<<<<<< HEAD
-%.o:%.f
-	$(FC) $(FFLAGS) -c $<
-
-dlamch.o: dlamch.f
-	$(FC) $(FFLAGS0) -c $<
-=======
 %.o:%.cpp
 	$(CC) $(CCFLAGS) -c $<
->>>>>>> 3bf527d0
 
 # ------ CLEAN ------
 
